--- conflicted
+++ resolved
@@ -336,12 +336,6 @@
     print(f"Saved {filename}")
 
 
-<<<<<<< HEAD
-def preprocess(csv_path, mode):
-    # 1. Clean Data
-    if mode == "train":
-        df = parse(csv_path)
-=======
 def load_pickle(filename):
     # Define the folder where the pickles are stored
     input_folder = "data"
@@ -355,11 +349,10 @@
     return data
 
 
-def main(csv_path, mode):
-    df = parse(csv_path)
+def preprocess(csv_path, mode):
+    # 1. Clean Data
     if mode == "train":
-        # 1. Clean Data
->>>>>>> 7c94a053
+        df = parse(csv_path)
         df = clean_data_train_mode(df)
         # 2. Split Data
         train_data, test_data = split_data(df)
@@ -391,11 +384,8 @@
         save_dataframe(y_test, "data/y_test.csv")
 
     else:
-<<<<<<< HEAD
+        # 1. Clean Data
         df = csv_path
-=======
-        # 1. Clean Data
->>>>>>> 7c94a053
         df = clean_data_predict_mode(df)
         test_data = df.copy()
         # 2. Feature Extraction
